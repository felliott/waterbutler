--- conflicted
+++ resolved
@@ -1,10 +1,5 @@
-<<<<<<< HEAD
-=======
-# -*- coding: utf-8 -*-
-
 import sys
 
->>>>>>> ee3e05eb
 from invoke import task, run
 
 from waterbutler import settings
