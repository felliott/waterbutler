--- conflicted
+++ resolved
@@ -143,12 +143,7 @@
         throws = kwargs.pop('throws', exceptions.ProviderError)
         if range:
             kwargs['headers']['Range'] = self._build_range_header(range)
-<<<<<<< HEAD
-        async with REQUEST_SEMAPHORE:
-            response = await aiohttp.request(*args, **kwargs)
-=======
-        response = yield from aiohttp.request(*args, **kwargs)
->>>>>>> 2a6d2a28
+        response = await aiohttp.request(*args, **kwargs)
         if expects and response.status not in expects:
             raise (await exceptions.exception_from_response(response, error=throws, **kwargs))
         return response
