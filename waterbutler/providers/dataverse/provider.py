import asyncio
import http
import tempfile

from waterbutler.core import streams
from waterbutler.core import provider
from waterbutler.core import exceptions
from waterbutler.core.path import WaterButlerPath

from waterbutler.providers.dataverse import settings
from waterbutler.providers.dataverse.metadata import DataverseRevision
from waterbutler.providers.dataverse.metadata import DataverseDatasetMetadata


class DataverseProvider(provider.BaseProvider):
    """Provider for Dataverse"""

    NAME = 'dataverse'

    def __init__(self, auth, credentials, settings):
        """
        :param dict auth: Not used
        :param dict credentials: Contains `token`
        :param dict settings: Contains `host`, `doi`, `id`, and `name` of a dataset. Hosts:

            - 'apitest.dataverse.org': Api Test Server
            - 'dataverse-demo.iq.harvard.edu': Harvard Demo Server
            - 'dataverse.harvard.edu': Dataverse Production Server **(NO TEST DATA)**
            - Other
        """
        super().__init__(auth, credentials, settings)
        self.BASE_URL = 'https://{0}'.format(self.settings['host'])

        self.token = self.credentials['token']
        self.doi = self.settings['doi']
        self._id = self.settings['id']
        self.name = self.settings['name']

        self._metadata_cache = {}

    @asyncio.coroutine
    def validate_path(self, path, revision=None, **kwargs):
        """Ensure path is in configured dataset

        :param str path: The path to a file
        :param list metadata: List of file metadata from _get_data
        """
        if path == '/':
            return WaterButlerPath('/')

        path = path.strip('/')

        for item in (yield from self._maybe_fetch_metadata(version=revision)):
            if path == item['extra']['fileId']:
                return WaterButlerPath('/' + item['name'], _ids=(None, item['extra']['fileId']))
        return WaterButlerPath('/' + path)

    @asyncio.coroutine
    def _maybe_fetch_metadata(self, version=None, refresh=False):
        if refresh or self._metadata_cache.get(version) is None:
            for v in ((version, ) or ('latest', 'latest-published')):
                self._metadata_cache[v] = yield from self._get_data(v)
        if version:
            return self._metadata_cache[version]
        return sum(self._metadata_cache.values(), [])

    @asyncio.coroutine
    def download(self, path, revision=None, **kwargs):
        """Returns a ResponseWrapper (Stream) for the specified path
        raises FileNotFoundError if the status from Dataverse is not 200

        :param str path: Path to the file you want to download
        :param str revision: Used to verify if file is in selected dataset

            - 'latest' to check draft files
            - 'latest-published' to check published files
            - None to check all data
        :param dict \*\*kwargs: Additional arguments that are ignored
        :rtype: :class:`waterbutler.core.streams.ResponseStreamReader`
        :raises: :class:`waterbutler.core.exceptions.DownloadError`
        """
        if path.identifier is None:
            raise exceptions.NotFoundError(str(path))

        resp = yield from self.make_request(
            'GET',
            self.build_url(settings.DOWN_BASE_URL, path.identifier, key=self.token),
            expects=(200, ),
            throws=exceptions.DownloadError,
        )
        return streams.ResponseStreamReader(resp)

    @asyncio.coroutine
    def upload(self, stream, path, **kwargs):
        """Zips the given stream then uploads to Dataverse.
        This will delete existing draft files with the same name.

        :param waterbutler.core.streams.RequestWrapper stream: The stream to put to Dataverse
        :param str path: The filename prepended with '/'

        :rtype: dict, bool
        """
<<<<<<< HEAD
        stream = streams.ZipStreamReader(
            filename=path.name,
            file_stream=stream,
        )
=======

        filename = path.strip('/')

        stream = streams.ZipStreamReader((filename, stream))
>>>>>>> 68a5eaea

        # Write stream to disk (Necessary to find zip file size)
        f = tempfile.TemporaryFile()
        chunk = yield from stream.read()
        while chunk:
            f.write(chunk)
            chunk = yield from stream.read()
        stream = streams.FileStreamReader(f)

        dv_headers = {
            "Content-Disposition": "filename=temp.zip",
            "Content-Type": "application/zip",
            "Packaging": "http://purl.org/net/sword/package/SimpleZip",
            "Content-Length": str(stream.size),
        }

        # Delete old file if it exists
        if path.identifier:
            yield from self.delete(path)

        yield from self.make_request(
            'POST',
            self.build_url(settings.EDIT_MEDIA_BASE_URL, 'study', self.doi),
            headers=dv_headers,
            auth=(self.token, ),
            data=stream,
            expects=(201, ),
            throws=exceptions.UploadError
        )

        # Find appropriate version of file
        metadata = yield from self._get_data('latest')
        files = metadata if isinstance(metadata, list) else []
        file_metadata = next(file for file in files if file['name'] == path.name)

        return file_metadata, path.identifier is None

    @asyncio.coroutine
    def delete(self, path, **kwargs):
        """Deletes the key at the specified path

        :param str path: The path of the key to delete
        """
        # Can only delete files in draft
        path = yield from self.validate_path('/' + path.identifier, version='latest', throw=True)

        yield from self.make_request(
            'DELETE',
            self.build_url(settings.EDIT_MEDIA_BASE_URL, 'file', path.identifier),
            auth=(self.token, ),
            expects=(204, ),
            throws=exceptions.DeleteError,
        )

    @asyncio.coroutine
    def metadata(self, path, version=None, **kwargs):
        """
        :param str version:

            - 'latest' for draft files
            - 'latest-published' for published files
            - None for all data
        """

        if path.is_root:
            return (yield from self._maybe_fetch_metadata(version=version))

        try:
            return next(
                item
                for item in
                (yield from self._maybe_fetch_metadata(version=version))
                if item['extra']['fileId'] == path.identifier
            )
        except StopIteration:
            raise exceptions.MetadataError(
                "Could not retrieve file '{}'".format(path),
                code=http.client.NOT_FOUND,
            )

    @asyncio.coroutine
    def revisions(self, path, **kwargs):
        """Get past versions of the request file. Orders versions based on
        `_get_all_data()`

        :param str path: The path to a key
        :rtype list:
        """

        metadata = yield from self._get_data()
        return [
            DataverseRevision(item['extra']['datasetVersion']).serialized()
            for item in metadata if item['extra']['fileId'] == path.identifier
        ]

    @asyncio.coroutine
    def _get_data(self, version=None):
        """Get list of file metadata for a given dataset version

        :param str version:

            - 'latest' for draft files
            - 'latest-published' for published files
            - None for all data
        """

        if not version:
            return (yield from self._get_all_data())

        url = self.build_url(
            settings.JSON_BASE_URL.format(self._id, version),
            key=self.token,
        )
        resp = yield from self.make_request(
            'GET',
            url,
            expects=(200, ),
            throws=exceptions.MetadataError
        )

        data = yield from resp.json()
        data = data['data']

        dataset_metadata = DataverseDatasetMetadata(
            data, self.name, self.doi, version,
        )

        return [item.serialized() for item in dataset_metadata.contents]

    @asyncio.coroutine
    def _get_all_data(self):
        """Get list of file metadata for all dataset versions"""
        try:
            published_data = yield from self._get_data('latest-published')
        except exceptions.MetadataError as e:
            if e.code != 404:
                raise
            published_data = []
        draft_data = yield from self._get_data('latest')

        # Prefer published to guarantee users get published version by default
        return published_data + draft_data<|MERGE_RESOLUTION|>--- conflicted
+++ resolved
@@ -100,17 +100,8 @@
 
         :rtype: dict, bool
         """
-<<<<<<< HEAD
-        stream = streams.ZipStreamReader(
-            filename=path.name,
-            file_stream=stream,
-        )
-=======
-
-        filename = path.strip('/')
-
-        stream = streams.ZipStreamReader((filename, stream))
->>>>>>> 68a5eaea
+
+        stream = streams.ZipStreamReader((path.name, stream))
 
         # Write stream to disk (Necessary to find zip file size)
         f = tempfile.TemporaryFile()
