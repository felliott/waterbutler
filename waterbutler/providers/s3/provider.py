import os
import hashlib
from urllib import parse

import xmltodict

import xml.sax.saxutils

from boto.compat import BytesIO
from boto.utils import compute_md5
from boto.s3.connection import S3Connection
from boto.s3.connection import OrdinaryCallingFormat

from waterbutler.core import streams
from waterbutler.core import provider
from waterbutler.core import exceptions
from waterbutler.core.path import WaterButlerPath

from waterbutler.providers.s3 import settings
from waterbutler.providers.s3.metadata import S3Revision
from waterbutler.providers.s3.metadata import S3FileMetadata
from waterbutler.providers.s3.metadata import S3FolderMetadata
from waterbutler.providers.s3.metadata import S3FolderKeyMetadata
from waterbutler.providers.s3.metadata import S3FileMetadataHeaders


class S3Provider(provider.BaseProvider):
    """Provider for the Amazon's S3
    """
    NAME = 's3'

    def __init__(self, auth, credentials, settings):
        """
        .. note::

            Neither `S3Connection#__init__` nor `S3Connection#get_bucket`
            sends a request.

        :param dict auth: Not used
        :param dict credentials: Dict containing `access_key` and `secret_key`
        :param dict settings: Dict containing `bucket`
        """
        super().__init__(auth, credentials, settings)

        self.connection = S3Connection(credentials['access_key'],
                credentials['secret_key'], calling_format=OrdinaryCallingFormat())
        self.bucket = self.connection.get_bucket(settings['bucket'], validate=False)
        self.encrypt_uploads = self.settings.get('encrypt_uploads', False)
        self.region = None

<<<<<<< HEAD
    async def validate_v1_path(self, path, **kwargs):
=======
    @asyncio.coroutine
    def validate_v1_path(self, path, **kwargs):
        yield from self._check_region()

>>>>>>> d5fc53b4
        if path == '/':
            return WaterButlerPath(path)

        implicit_folder = path.endswith('/')

        if implicit_folder:
            resp = await self.make_request(
                'GET',
                self.bucket.generate_url(settings.TEMP_URL_SECS, 'GET'),
                params={'prefix': path, 'delimiter': '/'},
                expects=(200, 404),
                throws=exceptions.MetadataError,
            )
        else:
            resp = await self.make_request(
                'HEAD',
                self.bucket.new_key(path).generate_url(settings.TEMP_URL_SECS, 'HEAD'),
                expects=(200, 404),
                throws=exceptions.MetadataError,
            )

        if resp.status == 404:
            raise exceptions.NotFoundError(str(path))

        return WaterButlerPath(path)

    async def validate_path(self, path, **kwargs):
        return WaterButlerPath(path)

    def can_duplicate_names(self):
        return True

    def can_intra_copy(self, dest_provider, path=None):
        return type(self) == type(dest_provider) and not getattr(path, 'is_dir', False)

    def can_intra_move(self, dest_provider, path=None):
        return type(self) == type(dest_provider) and not getattr(path, 'is_dir', False)

    async def intra_copy(self, dest_provider, source_path, dest_path):
        """Copy key from one S3 bucket to another. The credentials specified in
        `dest_provider` must have read access to `source.bucket`.
        """
<<<<<<< HEAD
        exists = await dest_provider.exists(dest_path)
=======
        yield from self._check_region()

        exists = yield from dest_provider.exists(dest_path)
>>>>>>> d5fc53b4
        dest_key = dest_provider.bucket.new_key(dest_path.path)

        # ensure no left slash when joining paths
        source_path = '/' + os.path.join(self.settings['bucket'], source_path.path)
        headers = {'x-amz-copy-source': parse.quote(source_path)}
        url = dest_key.generate_url(
            settings.TEMP_URL_SECS,
            'PUT',
            headers=headers,
        )
        await self.make_request(
            'PUT', url,
            headers=headers,
            expects=(200, ),
            throws=exceptions.IntraCopyError,
        )
        return (await dest_provider.metadata(dest_path)), not exists

    async def download(self, path, accept_url=False, version=None, range=None, **kwargs):
        """Returns a ResponseWrapper (Stream) for the specified path
        raises FileNotFoundError if the status from S3 is not 200

        :param str path: Path to the key you want to download
        :param dict \*\*kwargs: Additional arguments that are ignored
        :rtype: :class:`waterbutler.core.streams.ResponseStreamReader`
        :raises: :class:`waterbutler.core.exceptions.DownloadError`
        """
        yield from self._check_region()

        if not path.is_file:
            raise exceptions.DownloadError('No file specified for download', code=400)

        if not version or version.lower() == 'latest':
            query_parameters = None
        else:
            query_parameters = {'versionId': version}

        if kwargs.get('displayName'):
            response_headers = {'response-content-disposition': 'attachment; filename*=UTF-8\'\'{}'.format(parse.quote(kwargs['displayName']))}
        else:
            response_headers = {'response-content-disposition': 'attachment'}

        url = self.bucket.new_key(
            path.path
        ).generate_url(
            settings.TEMP_URL_SECS,
            query_parameters=query_parameters,
            response_headers=response_headers
        )

        if accept_url:
            return url

        resp = await self.make_request(
            'GET',
            url,
            range=range,
            expects=(200, 206),
            throws=exceptions.DownloadError,
        )

        return streams.ResponseStreamReader(resp)

    async def upload(self, stream, path, conflict='replace', **kwargs):
        """Uploads the given stream to S3

        :param waterbutler.core.streams.RequestWrapper stream: The stream to put to S3
        :param str path: The full path of the key to upload to/into

        :rtype: dict, bool
        """
<<<<<<< HEAD
        path, exists = await self.handle_name_conflict(path, conflict=conflict)
=======
        yield from self._check_region()

        path, exists = yield from self.handle_name_conflict(path, conflict=conflict)
>>>>>>> d5fc53b4
        stream.add_writer('md5', streams.HashStreamWriter(hashlib.md5))

        resp = await self.make_request(
            'PUT',
            self.bucket.new_key(path.path).generate_url(
                settings.TEMP_URL_SECS,
                'PUT',
                encrypt_key=self.encrypt_uploads
            ),
            data=stream,
            skip_auto_headers={'CONTENT-TYPE'},
            headers={'Content-Length': str(stream.size)},
            expects=(200, 201, ),
            throws=exceptions.UploadError,
        )
        # md5 is returned as ETag header as long as server side encryption is not used.
        # TODO: nice assertion error goes here
        assert resp.headers['ETag'].replace('"', '') == stream.writers['md5'].hexdigest

        await resp.release()
        return (await self.metadata(path, **kwargs)), not exists

    async def delete(self, path, **kwargs):
        """Deletes the key at the specified path

        :param str path: The path of the key to delete
        """
<<<<<<< HEAD
=======
        yield from self._check_region()

>>>>>>> d5fc53b4
        if path.is_file:
            await self.make_request(
                'DELETE',
                self.bucket.new_key(path.path).generate_url(settings.TEMP_URL_SECS, 'DELETE'),
                expects=(200, 204, ),
                throws=exceptions.DeleteError,
            )
        else:
            await self._delete_folder(path, **kwargs)

    async def _delete_folder(self, path, **kwargs):
        """On S3, folders are not first-class objects, but are instead inferred from the names
        of their children.  A regular DELETE request issued against a folder will not work unless
        that folder is completely empty.  To fully delete an occupied folder, we must delete all
        of the comprising objects.  Amazon provides a bulk delete operation to simplify this.
        """
        yield from self._check_region()

        more_to_come = True
        content_keys = []
        query_params = {'prefix': path.path}
        marker = None

        while more_to_come:
            if marker is not None:
                query_params['marker'] = marker

            resp = await self.make_request(
                'GET',
                self.bucket.generate_url(settings.TEMP_URL_SECS, 'GET'),
                params=query_params,
                expects=(200, ),
                throws=exceptions.MetadataError,
            )

            contents = await resp.read_and_close()
            parsed = xmltodict.parse(contents, strip_whitespace=False)['ListBucketResult']
            more_to_come = parsed.get('IsTruncated') == 'true'
            contents = parsed.get('Contents', [])

            if isinstance(contents, dict):
                contents = [contents]

            content_keys.extend([content['Key'] for content in contents])
            if len(content_keys) > 0:
                marker = content_keys[-1]

        while len(content_keys) > 0:
            key_batch = content_keys[:1000]
            del content_keys[:1000]

            payload = '<?xml version="1.0" encoding="UTF-8"?>'
            payload += '<Delete>'
            payload += ''.join(map(
                lambda x: '<Object><Key>{}</Key></Object>'.format(xml.sax.saxutils.escape(x)),
                key_batch
            ))
            payload += '</Delete>'
            payload = payload.encode('utf-8')
            md5 = compute_md5(BytesIO(payload))

            query_params = {'delete': ''}
            headers = {
                'Content-Length': str(len(payload)),
                'Content-MD5': md5[1],
                'Content-Type': 'text/xml',
            }

            # We depend on a customized version of boto that can make query parameters part of
            # the signature.
            url = self.bucket.generate_url(
                settings.TEMP_URL_SECS,
                'POST',
                query_parameters=query_params,
                headers=headers,
            )
            await self.make_request(
                'POST',
                url,
                params=query_params,
                data=payload,
                headers=headers,
                expects=(200, 204, ),
                throws=exceptions.DeleteError,
            )

    async def revisions(self, path, **kwargs):
        """Get past versions of the requested key

        :param str path: The path to a key
        :rtype list:
        """
        yield from self._check_region()

        url = self.bucket.generate_url(settings.TEMP_URL_SECS, 'GET', query_parameters={'versions': ''})
        resp = await self.make_request(
            'GET',
            url,
            params={'prefix': path.path, 'delimiter': '/'},
            expects=(200, ),
            throws=exceptions.MetadataError,
        )
        content = await resp.read_and_close()
        versions = xmltodict.parse(content)['ListVersionsResult'].get('Version') or []

        if isinstance(versions, dict):
            versions = [versions]

        return [
            S3Revision(item)
            for item in versions
            if item['Key'] == path.path
        ]

    async def metadata(self, path, revision=None, **kwargs):
        """Get Metadata about the requested file or folder

        :param WaterButlerPath path: The path to a key or folder
        :rtype: dict or list
        """
        yield from self._check_region()

        if path.is_dir:
            return (await self._metadata_folder(path))

        return (await self._metadata_file(path, revision=revision))

    async def create_folder(self, path, **kwargs):
        """
        :param str path: The path to create a folder at
        """
        yield from self._check_region()

        WaterButlerPath.validate_folder(path)

        if (await self.exists(path)):
            raise exceptions.FolderNamingConflict(str(path))

        async with self.request(
            'PUT',
            self.bucket.new_key(path.path).generate_url(settings.TEMP_URL_SECS, 'PUT'),
            skip_auto_headers={'CONTENT-TYPE'},
            expects=(200, 201),
            throws=exceptions.CreateFolderError
        ):
            return S3FolderMetadata({'Prefix': path.path})

<<<<<<< HEAD
    async def _metadata_file(self, path, revision=None):
=======
    @asyncio.coroutine
    def _metadata_file(self, path, revision=None):
        yield from self._check_region()

>>>>>>> d5fc53b4
        if revision == 'Latest':
            revision = None
        resp = await self.make_request(
            'HEAD',
            self.bucket.new_key(
                path.path
            ).generate_url(
                settings.TEMP_URL_SECS,
                'HEAD',
                query_parameters={'versionId': revision} if revision else None
            ),
            expects=(200, ),
            throws=exceptions.MetadataError,
        )
        return S3FileMetadataHeaders(path.path, resp.headers)

<<<<<<< HEAD
    async def _metadata_folder(self, path):
        resp = await self.make_request(
=======
    @asyncio.coroutine
    def _metadata_folder(self, path):
        yield from self._check_region()

        resp = yield from self.make_request(
>>>>>>> d5fc53b4
            'GET',
            self.bucket.generate_url(settings.TEMP_URL_SECS, 'GET'),
            params={'prefix': path.path, 'delimiter': '/'},
            expects=(200, ),
            throws=exceptions.MetadataError,
        )

        contents = await resp.read_and_close()

        parsed = xmltodict.parse(contents, strip_whitespace=False)['ListBucketResult']

        contents = parsed.get('Contents', [])
        prefixes = parsed.get('CommonPrefixes', [])

        if not contents and not prefixes and not path.is_root:
            # If contents and prefixes are empty then this "folder"
            # must exist as a key with a / at the end of the name
            # if the path is root there is no need to test if it exists
            await self.make_request(
                'HEAD',
                self.bucket.new_key(path.path).generate_url(settings.TEMP_URL_SECS, 'HEAD'),
                expects=(200, ),
                throws=exceptions.MetadataError,
            )

        if isinstance(contents, dict):
            contents = [contents]

        if isinstance(prefixes, dict):
            prefixes = [prefixes]

        items = [
            S3FolderMetadata(item)
            for item in prefixes
        ]

        for content in contents:
            if content['Key'] == path.path:
                continue

            if content['Key'].endswith('/'):
                items.append(S3FolderKeyMetadata(content))
            else:
                items.append(S3FileMetadata(content))

        return items

    @asyncio.coroutine
    def _check_region(self):
        """Lookup the region via bucket name, then update the host to match.

        Manually constructing the connection hostname allows us to use OrdinaryCallingFormat
        instead of SubdomainCallingFormat, which can break on buckets with periods in their name.
        The default region, US East (N. Virginia), is represented by the empty string and does not
        require changing the host.  Ireland is represented by the string 'EU', with the host
        parameter 'eu-west-1'.  All other regions return the host parameter as the region name.

        Region Naming: http://docs.aws.amazon.com/general/latest/gr/rande.html#s3_region
        """
        if self.region is None:
            self.region = yield from self._get_bucket_region()
            if self.region == 'EU':
                self.region = 'eu-west-1'

            if self.region != '':
                self.connection.host = self.connection.host.replace('s3.', 's3-' + self.region + '.', 1)

    @asyncio.coroutine
    def _get_bucket_region(self):
        """Bucket names are unique across all regions.

        Endpoint doc: http://docs.aws.amazon.com/AmazonS3/latest/API/RESTBucketGETlocation.html
        """
        resp = yield from self.make_request(
            'GET',
            self.bucket.generate_url(settings.TEMP_URL_SECS, 'GET', query_parameters={'location': ''}),
            expects=(200, ),
            throws=exceptions.MetadataError,
        )

        contents = yield from resp.read_and_close()
        parsed = xmltodict.parse(contents, strip_whitespace=False)
        return parsed['LocationConstraint'].get('#text', '')<|MERGE_RESOLUTION|>--- conflicted
+++ resolved
@@ -48,14 +48,9 @@
         self.encrypt_uploads = self.settings.get('encrypt_uploads', False)
         self.region = None
 
-<<<<<<< HEAD
     async def validate_v1_path(self, path, **kwargs):
-=======
-    @asyncio.coroutine
-    def validate_v1_path(self, path, **kwargs):
-        yield from self._check_region()
-
->>>>>>> d5fc53b4
+        await self._check_region()
+
         if path == '/':
             return WaterButlerPath(path)
 
@@ -98,13 +93,9 @@
         """Copy key from one S3 bucket to another. The credentials specified in
         `dest_provider` must have read access to `source.bucket`.
         """
-<<<<<<< HEAD
+        await self._check_region()
         exists = await dest_provider.exists(dest_path)
-=======
-        yield from self._check_region()
-
-        exists = yield from dest_provider.exists(dest_path)
->>>>>>> d5fc53b4
+
         dest_key = dest_provider.bucket.new_key(dest_path.path)
 
         # ensure no left slash when joining paths
@@ -132,7 +123,7 @@
         :rtype: :class:`waterbutler.core.streams.ResponseStreamReader`
         :raises: :class:`waterbutler.core.exceptions.DownloadError`
         """
-        yield from self._check_region()
+        await self._check_region()
 
         if not path.is_file:
             raise exceptions.DownloadError('No file specified for download', code=400)
@@ -176,13 +167,9 @@
 
         :rtype: dict, bool
         """
-<<<<<<< HEAD
+        await self._check_region()
+
         path, exists = await self.handle_name_conflict(path, conflict=conflict)
-=======
-        yield from self._check_region()
-
-        path, exists = yield from self.handle_name_conflict(path, conflict=conflict)
->>>>>>> d5fc53b4
         stream.add_writer('md5', streams.HashStreamWriter(hashlib.md5))
 
         resp = await self.make_request(
@@ -210,11 +197,8 @@
 
         :param str path: The path of the key to delete
         """
-<<<<<<< HEAD
-=======
-        yield from self._check_region()
-
->>>>>>> d5fc53b4
+        await self._check_region()
+
         if path.is_file:
             await self.make_request(
                 'DELETE',
@@ -231,7 +215,7 @@
         that folder is completely empty.  To fully delete an occupied folder, we must delete all
         of the comprising objects.  Amazon provides a bulk delete operation to simplify this.
         """
-        yield from self._check_region()
+        await self._check_region()
 
         more_to_come = True
         content_keys = []
@@ -307,7 +291,7 @@
         :param str path: The path to a key
         :rtype list:
         """
-        yield from self._check_region()
+        await self._check_region()
 
         url = self.bucket.generate_url(settings.TEMP_URL_SECS, 'GET', query_parameters={'versions': ''})
         resp = await self.make_request(
@@ -335,7 +319,7 @@
         :param WaterButlerPath path: The path to a key or folder
         :rtype: dict or list
         """
-        yield from self._check_region()
+        await self._check_region()
 
         if path.is_dir:
             return (await self._metadata_folder(path))
@@ -346,7 +330,7 @@
         """
         :param str path: The path to create a folder at
         """
-        yield from self._check_region()
+        await self._check_region()
 
         WaterButlerPath.validate_folder(path)
 
@@ -362,14 +346,9 @@
         ):
             return S3FolderMetadata({'Prefix': path.path})
 
-<<<<<<< HEAD
     async def _metadata_file(self, path, revision=None):
-=======
-    @asyncio.coroutine
-    def _metadata_file(self, path, revision=None):
-        yield from self._check_region()
-
->>>>>>> d5fc53b4
+        await self._check_region()
+
         if revision == 'Latest':
             revision = None
         resp = await self.make_request(
@@ -386,16 +365,10 @@
         )
         return S3FileMetadataHeaders(path.path, resp.headers)
 
-<<<<<<< HEAD
     async def _metadata_folder(self, path):
-        resp = await self.make_request(
-=======
-    @asyncio.coroutine
-    def _metadata_folder(self, path):
-        yield from self._check_region()
-
-        resp = yield from self.make_request(
->>>>>>> d5fc53b4
+        await self._check_region()
+
+        resp = await self.make_request(
             'GET',
             self.bucket.generate_url(settings.TEMP_URL_SECS, 'GET'),
             params={'prefix': path.path, 'delimiter': '/'},
@@ -443,8 +416,7 @@
 
         return items
 
-    @asyncio.coroutine
-    def _check_region(self):
+    async def _check_region(self):
         """Lookup the region via bucket name, then update the host to match.
 
         Manually constructing the connection hostname allows us to use OrdinaryCallingFormat
@@ -456,26 +428,25 @@
         Region Naming: http://docs.aws.amazon.com/general/latest/gr/rande.html#s3_region
         """
         if self.region is None:
-            self.region = yield from self._get_bucket_region()
+            self.region = await self._get_bucket_region()
             if self.region == 'EU':
                 self.region = 'eu-west-1'
 
             if self.region != '':
                 self.connection.host = self.connection.host.replace('s3.', 's3-' + self.region + '.', 1)
 
-    @asyncio.coroutine
-    def _get_bucket_region(self):
+    async def _get_bucket_region(self):
         """Bucket names are unique across all regions.
 
         Endpoint doc: http://docs.aws.amazon.com/AmazonS3/latest/API/RESTBucketGETlocation.html
         """
-        resp = yield from self.make_request(
+        resp = await self.make_request(
             'GET',
             self.bucket.generate_url(settings.TEMP_URL_SECS, 'GET', query_parameters={'location': ''}),
             expects=(200, ),
             throws=exceptions.MetadataError,
         )
 
-        contents = yield from resp.read_and_close()
+        contents = await resp.read_and_close()
         parsed = xmltodict.parse(contents, strip_whitespace=False)
         return parsed['LocationConstraint'].get('#text', '')