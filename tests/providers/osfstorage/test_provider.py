import os
import io
import time
import asyncio
from http import client
from unittest import mock

import pytest
import aiohttpretty

from tests import utils

from waterbutler.core import streams
from waterbutler.core import metadata
from waterbutler.core import exceptions
from waterbutler.server import settings
from waterbutler.core.path import WaterButlerPath
from waterbutler.providers.osfstorage import OSFStorageProvider
from waterbutler.providers.osfstorage.settings import FILE_PATH_COMPLETE


@pytest.fixture
def file_content():
    return b'sleepy'


@pytest.fixture
def file_like(file_content):
    return io.BytesIO(file_content)


@pytest.fixture
def file_stream(file_like):
    return streams.FileStreamReader(file_like)


@pytest.fixture
def auth():
    return {
        'id': 'cat',
        'name': 'cat',
        'email': 'cat@cat.com',
    }


@pytest.fixture
def credentials():
    return {
        'storage': {
            'access_key': 'Dont dead',
            'secret_key': 'open inside',
        },
        'archive': {},
        'parity': {},
    }


@pytest.fixture
def settings():
    return {
        'justa': 'setting',
        'nid': 'foo',
        'rootId': 'rootId',
        'baseUrl': 'https://waterbutler.io',
        'storage': {
            'provider': 'mock',
        },
        'archive': {},
        'parity': {},
    }


@pytest.fixture
def provider_and_mock(monkeypatch, auth, credentials, settings):
    mock_provider = utils.MockProvider1({}, {}, {})

    mock_provider.copy = utils.MockCoroutine()
    mock_provider.move = utils.MockCoroutine()
    mock_provider.delete = utils.MockCoroutine()
    mock_provider.upload = utils.MockCoroutine()
    mock_provider.download = utils.MockCoroutine()
    mock_provider.metadata = utils.MockCoroutine()

    mock_make_provider = mock.Mock(return_value=mock_provider)
    monkeypatch.setattr(OSFStorageProvider, 'make_provider', mock_make_provider)
    return OSFStorageProvider(auth, credentials, settings), mock_provider


@pytest.fixture
def provider(provider_and_mock):
    provider, _ = provider_and_mock
    return provider


@pytest.fixture
def osf_response():
    return {
        'data': {
            'path': 'test/path',
            'name': 'unrelatedpath',
        },
        'settings': {
            'justa': 'settings'
        }
    }

@pytest.fixture
def upload_response():
    return {
        'version': 'vid',
        'status': 'success',
        'data': {
            'downloads': 10,
            'version': 8,
            'path': '/dfl893b1pdn11kd28b',
            'checkout': None,
            'md5': 'abcdabcdabcdabcdabcdabcdabcd',
            'sha256': '123123123123123123',
        }
    }


@pytest.fixture
def mock_path():
    return WaterButlerPath('/unrelatedpath', _ids=('rootId', 'another'))


@pytest.fixture
def mock_folder_path():
    return WaterButlerPath('/unrelatedfolder/', _ids=('rootId', 'another'))


@pytest.fixture
def mock_time(monkeypatch):
    mock_time = mock.Mock(return_value=1454684930.0)
    monkeypatch.setattr(time, 'time', mock_time)


@pytest.fixture
def folder_lineage():
    return {
        'data': [
            {
                'id': '56045626cfe191ead0264305',
                'kind': 'folder',
                'name': 'Lunchbuddy',
                'path': '/56045626cfe191ead0264305/'
            },
            {
                'id': '560012ffcfe1910de19a872f',
                'kind': 'folder',
                'name': '',
                'path': '/560012ffcfe1910de19a872f/'
            }
        ]
    }


@pytest.fixture
def file_lineage():
    return {
        'data': [
            {
                'contentType': None,
                'downloads': 0,
                'id': '56152738cfe1912c7d74cad7',
                'kind': 'file',
                'md5': '067a41deb18fc7b0bbbd748f24f89ebb',
                'modified': '2015-10-07T10:07:52',
                'name': 'bar.txt',
                'path': '/56152738cfe1912c7d74cad7',
                'sha256': 'ca01ef62c58964ce437fc300418c29a471ff92a991e4123a65ca8bf65d318710',
                'size': 17,
                'version': 1
            },
            {
                'id': '560012ffcfe1910de19a872f',
                'kind': 'folder',
                'name': '',
                'path': '/560012ffcfe1910de19a872f/'}
        ]
    }


@pytest.mark.asyncio
@pytest.mark.aiohttpretty
<<<<<<< HEAD
async def test_download(monkeypatch, provider_and_mock, osf_response, mock_path):
=======
def test_download(monkeypatch, provider_and_mock, osf_response, mock_path, mock_time):
>>>>>>> 495966fd
    provider, inner_provider = provider_and_mock

    base_url = provider.build_url(mock_path.identifier, 'download', version=None, mode=None)
    url, _, params = provider.build_signed_url('GET', base_url)

    aiohttpretty.register_json_uri('GET', url, params=params, body=osf_response)

    await provider.download(mock_path)

    assert provider.make_provider.called
    assert inner_provider.download.called

    assert aiohttpretty.has_call(method='GET', uri=url, params=params)
    provider.make_provider.assert_called_once_with(osf_response['settings'])
    inner_provider.download.assert_called_once_with(path=WaterButlerPath('/test/path'), displayName='unrelatedpath')


@pytest.mark.asyncio
@pytest.mark.aiohttpretty
<<<<<<< HEAD
async def test_delete(monkeypatch, provider, mock_path):
=======
def test_delete(monkeypatch, provider, mock_path, mock_time):
>>>>>>> 495966fd
    path = WaterButlerPath('/unrelatedpath', _ids=('Doesntmatter', 'another'))
    params = {'user': 'cat'}
    base_url = provider.build_url(path.identifier)
    url, _, params = provider.build_signed_url('DELETE', base_url, params=params)
    aiohttpretty.register_uri('DELETE', url, params=params, status_code=200)

    await provider.delete(path)

    assert aiohttpretty.has_call(method='DELETE', uri=url, check_params=False)


@pytest.mark.asyncio
@pytest.mark.aiohttpretty
<<<<<<< HEAD
async def test_provider_metadata_empty(monkeypatch, provider, mock_folder_path):
=======
def test_provider_metadata_empty(monkeypatch, provider, mock_folder_path, mock_time):
>>>>>>> 495966fd
    base_url = provider.build_url(mock_folder_path.identifier, 'children')
    url, _, params = provider.build_signed_url('GET', base_url)
    aiohttpretty.register_json_uri('GET', url, params=params, status_code=200, body=[])

    res = await provider.metadata(mock_folder_path)

    assert res == []

    assert aiohttpretty.has_call(method='GET', uri=url, params=params)


@pytest.mark.asyncio
@pytest.mark.aiohttpretty
<<<<<<< HEAD
async def test_provider_metadata(monkeypatch, provider, mock_folder_path):
=======
def test_provider_metadata(monkeypatch, provider, mock_folder_path, mock_time):
>>>>>>> 495966fd
    items = [
        {
            'name': 'foo',
            'path': '/foo',
            'kind': 'file',
            'version': 10,
            'downloads': 1,
            'md5': '1234',
            'sha256': '2345',
        },
        {
            'name': 'bar',
            'path': '/bar',
            'kind': 'file',
            'version': 10,
            'downloads': 1,
            'md5': '1234',
            'sha256': '2345',
        },
        {
            'name': 'baz',
            'path': '/baz',
            'kind': 'folder'
        }
    ]
    url, _, params = provider.build_signed_url('GET', provider.build_url(mock_folder_path.identifier, 'children'))
    aiohttpretty.register_json_uri('GET', url, params=params, status=200, body=items)

    res = await provider.metadata(mock_folder_path)

    assert isinstance(res, list)

    for item in res:
        assert isinstance(item, metadata.BaseMetadata)
        assert item.name is not None
        assert item.path is not None
        assert item.provider == 'osfstorage'

    assert aiohttpretty.has_call(method='GET', uri=url, params=params)


class TestValidatePath:

    @pytest.mark.asyncio
    @pytest.mark.aiohttpretty
<<<<<<< HEAD
    async def test_validate_v1_path_file(self, provider, file_lineage):
=======
    def test_validate_v1_path_file(self, provider, file_lineage, mock_time):
>>>>>>> 495966fd
        file_path = '56152738cfe1912c7d74cad7'

        url, _, params = provider.build_signed_url('GET', 'https://waterbutler.io/{}/lineage/'.format(file_path))
        aiohttpretty.register_json_uri('GET', url, params=params, status=200, body=file_lineage)

        # folder_path = '56045626cfe191ead0264305'
        try:
            wb_path_v1 = await provider.validate_v1_path('/' + file_path)
        except Exception as exc:
            pytest.fail(str(exc))

        with pytest.raises(exceptions.NotFoundError) as exc:
            await provider.validate_v1_path('/' + file_path + '/')

        assert exc.value.code == client.NOT_FOUND

        wb_path_v0 = await provider.validate_path('/' + file_path)

        assert wb_path_v1 == wb_path_v0

    @pytest.mark.asyncio
    @pytest.mark.aiohttpretty
<<<<<<< HEAD
    async def test_validate_v1_path_folder(self, provider, folder_lineage):
=======
    def test_validate_v1_path_folder(self, provider, folder_lineage, mock_time):
>>>>>>> 495966fd
        folder_path = '56045626cfe191ead0264305'

        url, _, params = provider.build_signed_url('GET', 'https://waterbutler.io/{}/lineage/'.format(folder_path))
        aiohttpretty.register_json_uri('GET', url, params=params, status=200, body=folder_lineage)

        try:
            wb_path_v1 = await provider.validate_v1_path('/' + folder_path + '/')
        except Exception as exc:
            pytest.fail(str(exc))

        with pytest.raises(exceptions.NotFoundError) as exc:
            await provider.validate_v1_path('/' + folder_path)

        assert exc.value.code == client.NOT_FOUND

        wb_path_v0 = await provider.validate_path('/' + folder_path + '/')

        assert wb_path_v1 == wb_path_v0

class TestUploads:

    def patch_tasks(self, monkeypatch):
        basepath = 'waterbutler.providers.osfstorage.provider.{}'
        monkeypatch.setattr(basepath.format('os.rename'), lambda *_: None)
        monkeypatch.setattr(basepath.format('settings.RUN_TASKS'), False)
        monkeypatch.setattr(basepath.format('uuid.uuid4'), lambda: 'uniquepath')

    @pytest.mark.asyncio
    @pytest.mark.aiohttpretty
<<<<<<< HEAD
    async def test_upload_new(self, monkeypatch, provider_and_mock, file_stream, upload_response):
=======
    def test_upload_new(self, monkeypatch, provider_and_mock, file_stream, upload_response, mock_time):
>>>>>>> 495966fd
        self.patch_tasks(monkeypatch)

        path = WaterButlerPath('/newfile', _ids=('rootId', None))
        url = 'https://waterbutler.io/{}/children/'.format(path.parent.identifier)
        aiohttpretty.register_json_uri('POST', url, status=201, body=upload_response)

        provider, inner_provider = provider_and_mock
        inner_provider.metadata = utils.MockCoroutine(return_value=utils.MockFileMetadata())

        res, created = await provider.upload(file_stream, path)

        assert created is True
        assert res.name == 'newfile'
        assert res.extra['version'] == 8
        assert res.provider == 'osfstorage'
        assert res.extra['downloads'] == 10
        assert res.extra['checkout'] is None
        assert path.identifier_path == res.path

        inner_provider.delete.assert_called_once_with(WaterButlerPath('/uniquepath'))
        inner_provider.metadata.assert_called_once_with(WaterButlerPath('/' + file_stream.writers['sha256'].hexdigest))
        inner_provider.upload.assert_called_once_with(file_stream, WaterButlerPath('/uniquepath'), check_created=False, fetch_metadata=False)

    @pytest.mark.asyncio
    @pytest.mark.aiohttpretty
<<<<<<< HEAD
    async def test_upload_existing(self, monkeypatch, provider_and_mock, file_stream):
=======
    def test_upload_existing(self, monkeypatch, provider_and_mock, file_stream, mock_time):
>>>>>>> 495966fd
        self.patch_tasks(monkeypatch)
        provider, inner_provider = provider_and_mock

        path = WaterButlerPath('/foopath', _ids=('Test', 'OtherTest'))
        url = 'https://waterbutler.io/{}/children/'.format(path.parent.identifier)

        inner_provider.move.return_value = (utils.MockFileMetadata(), True)
        inner_provider.metadata.side_effect = exceptions.MetadataError('Boom!', code=404)

        aiohttpretty.register_json_uri('POST', url, status=200, body={'data': {'downloads': 10, 'version': 8, 'path': '/24601', 'checkout': 'hmoco', 'md5': '1234', 'sha256': '2345'}})

        res, created = await provider.upload(file_stream, path)

        assert created is False
        assert res.name == 'foopath'
        assert res.path == '/24601'
        assert res.extra['version'] == 8
        assert res.provider == 'osfstorage'
        assert res.extra['downloads'] == 10
        assert res.extra['checkout'] == 'hmoco'

        inner_provider.metadata.assert_called_once_with(WaterButlerPath('/' + file_stream.writers['sha256'].hexdigest))
        inner_provider.upload.assert_called_once_with(file_stream, WaterButlerPath('/uniquepath'), check_created=False, fetch_metadata=False)
        inner_provider.move.assert_called_once_with(inner_provider, WaterButlerPath('/uniquepath'), WaterButlerPath('/' + file_stream.writers['sha256'].hexdigest))

    @pytest.mark.asyncio
    @pytest.mark.aiohttpretty
<<<<<<< HEAD
    async def test_upload_and_tasks(self, monkeypatch, provider_and_mock, file_stream, credentials, settings):
=======
    def test_upload_and_tasks(self, monkeypatch, provider_and_mock, file_stream, credentials, settings, mock_time):
>>>>>>> 495966fd
        provider, inner_provider = provider_and_mock
        basepath = 'waterbutler.providers.osfstorage.provider.{}'
        path = WaterButlerPath('/foopath', _ids=('Test', 'OtherTest'))
        url = 'https://waterbutler.io/{}/children/'.format(path.parent.identifier)

        mock_parity = mock.Mock()
        mock_backup = mock.Mock()
        inner_provider.move.return_value = (utils.MockFileMetadata(), True)
        inner_provider.metadata.side_effect = exceptions.MetadataError('Boom!', code=404)

        aiohttpretty.register_json_uri('POST', url, status=201, body={'version': 'versionpk', 'data': {'version': 42, 'downloads': 30, 'path': '/alkjdaslke09', 'checkout': None, 'md5': 'abcd', 'sha256': 'bcde'}})

        monkeypatch.setattr(basepath.format('backup.main'), mock_backup)
        monkeypatch.setattr(basepath.format('parity.main'), mock_parity)
        monkeypatch.setattr(basepath.format('settings.RUN_TASKS'), True)
        monkeypatch.setattr(basepath.format('os.rename'), lambda *_: None)
        monkeypatch.setattr(basepath.format('uuid.uuid4'), lambda: 'uniquepath')

        res, created = await provider.upload(file_stream, path)

        assert created is True
        assert res.name == 'foopath'
        assert res.extra['version'] == 42
        assert res.provider == 'osfstorage'
        assert res.extra['downloads'] == 30
        assert res.extra['checkout'] is None

        inner_provider.upload.assert_called_once_with(file_stream, WaterButlerPath('/uniquepath'), check_created=False, fetch_metadata=False)
        complete_path = os.path.join(FILE_PATH_COMPLETE, file_stream.writers['sha256'].hexdigest)
        mock_parity.assert_called_once_with(complete_path, credentials['parity'], settings['parity'])
        mock_backup.assert_called_once_with(complete_path, 'versionpk', 'https://waterbutler.io/hooks/metadata/', credentials['archive'], settings['parity'])
        inner_provider.metadata.assert_called_once_with(WaterButlerPath('/' + file_stream.writers['sha256'].hexdigest))
        inner_provider.move.assert_called_once_with(inner_provider, WaterButlerPath('/uniquepath'), WaterButlerPath('/' + file_stream.writers['sha256'].hexdigest))<|MERGE_RESOLUTION|>--- conflicted
+++ resolved
@@ -184,11 +184,7 @@
 
 @pytest.mark.asyncio
 @pytest.mark.aiohttpretty
-<<<<<<< HEAD
-async def test_download(monkeypatch, provider_and_mock, osf_response, mock_path):
-=======
-def test_download(monkeypatch, provider_and_mock, osf_response, mock_path, mock_time):
->>>>>>> 495966fd
+async def test_download(monkeypatch, provider_and_mock, osf_response, mock_path, mock_time):
     provider, inner_provider = provider_and_mock
 
     base_url = provider.build_url(mock_path.identifier, 'download', version=None, mode=None)
@@ -208,11 +204,7 @@
 
 @pytest.mark.asyncio
 @pytest.mark.aiohttpretty
-<<<<<<< HEAD
-async def test_delete(monkeypatch, provider, mock_path):
-=======
-def test_delete(monkeypatch, provider, mock_path, mock_time):
->>>>>>> 495966fd
+async def test_delete(monkeypatch, provider, mock_path, mock_time):
     path = WaterButlerPath('/unrelatedpath', _ids=('Doesntmatter', 'another'))
     params = {'user': 'cat'}
     base_url = provider.build_url(path.identifier)
@@ -226,11 +218,7 @@
 
 @pytest.mark.asyncio
 @pytest.mark.aiohttpretty
-<<<<<<< HEAD
-async def test_provider_metadata_empty(monkeypatch, provider, mock_folder_path):
-=======
-def test_provider_metadata_empty(monkeypatch, provider, mock_folder_path, mock_time):
->>>>>>> 495966fd
+async def test_provider_metadata_empty(monkeypatch, provider, mock_folder_path, mock_time):
     base_url = provider.build_url(mock_folder_path.identifier, 'children')
     url, _, params = provider.build_signed_url('GET', base_url)
     aiohttpretty.register_json_uri('GET', url, params=params, status_code=200, body=[])
@@ -244,11 +232,7 @@
 
 @pytest.mark.asyncio
 @pytest.mark.aiohttpretty
-<<<<<<< HEAD
-async def test_provider_metadata(monkeypatch, provider, mock_folder_path):
-=======
-def test_provider_metadata(monkeypatch, provider, mock_folder_path, mock_time):
->>>>>>> 495966fd
+async def test_provider_metadata(monkeypatch, provider, mock_folder_path, mock_time):
     items = [
         {
             'name': 'foo',
@@ -294,11 +278,7 @@
 
     @pytest.mark.asyncio
     @pytest.mark.aiohttpretty
-<<<<<<< HEAD
-    async def test_validate_v1_path_file(self, provider, file_lineage):
-=======
-    def test_validate_v1_path_file(self, provider, file_lineage, mock_time):
->>>>>>> 495966fd
+    async def test_validate_v1_path_file(self, provider, file_lineage, mock_time):
         file_path = '56152738cfe1912c7d74cad7'
 
         url, _, params = provider.build_signed_url('GET', 'https://waterbutler.io/{}/lineage/'.format(file_path))
@@ -321,11 +301,7 @@
 
     @pytest.mark.asyncio
     @pytest.mark.aiohttpretty
-<<<<<<< HEAD
-    async def test_validate_v1_path_folder(self, provider, folder_lineage):
-=======
-    def test_validate_v1_path_folder(self, provider, folder_lineage, mock_time):
->>>>>>> 495966fd
+    async def test_validate_v1_path_folder(self, provider, folder_lineage, mock_time):
         folder_path = '56045626cfe191ead0264305'
 
         url, _, params = provider.build_signed_url('GET', 'https://waterbutler.io/{}/lineage/'.format(folder_path))
@@ -355,11 +331,7 @@
 
     @pytest.mark.asyncio
     @pytest.mark.aiohttpretty
-<<<<<<< HEAD
-    async def test_upload_new(self, monkeypatch, provider_and_mock, file_stream, upload_response):
-=======
-    def test_upload_new(self, monkeypatch, provider_and_mock, file_stream, upload_response, mock_time):
->>>>>>> 495966fd
+    async def test_upload_new(self, monkeypatch, provider_and_mock, file_stream, upload_response, mock_time):
         self.patch_tasks(monkeypatch)
 
         path = WaterButlerPath('/newfile', _ids=('rootId', None))
@@ -385,11 +357,7 @@
 
     @pytest.mark.asyncio
     @pytest.mark.aiohttpretty
-<<<<<<< HEAD
-    async def test_upload_existing(self, monkeypatch, provider_and_mock, file_stream):
-=======
-    def test_upload_existing(self, monkeypatch, provider_and_mock, file_stream, mock_time):
->>>>>>> 495966fd
+    async def test_upload_existing(self, monkeypatch, provider_and_mock, file_stream, mock_time):
         self.patch_tasks(monkeypatch)
         provider, inner_provider = provider_and_mock
 
@@ -417,11 +385,7 @@
 
     @pytest.mark.asyncio
     @pytest.mark.aiohttpretty
-<<<<<<< HEAD
-    async def test_upload_and_tasks(self, monkeypatch, provider_and_mock, file_stream, credentials, settings):
-=======
-    def test_upload_and_tasks(self, monkeypatch, provider_and_mock, file_stream, credentials, settings, mock_time):
->>>>>>> 495966fd
+    async def test_upload_and_tasks(self, monkeypatch, provider_and_mock, file_stream, credentials, settings, mock_time):
         provider, inner_provider = provider_and_mock
         basepath = 'waterbutler.providers.osfstorage.provider.{}'
         path = WaterButlerPath('/foopath', _ids=('Test', 'OtherTest'))
