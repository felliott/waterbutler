import sys
import copy
import time
import asyncio
from unittest import mock

import celery
import pytest

from waterbutler import tasks  # noqa
from waterbutler.core.path import WaterButlerPath

import tests.utils as test_utils

# Hack to get the module, not the function
move = sys.modules['waterbutler.tasks.move']

FAKE_TIME = 1454684930.0

@pytest.fixture(autouse=True)
def patch_backend(monkeypatch):
    monkeypatch.setattr(move.core.app, 'backend', None)


@pytest.fixture(autouse=True)
def callback(monkeypatch):
    mock_request = test_utils.MockCoroutine()
    monkeypatch.setattr(move.utils, 'send_signed_request', mock_request)
    return mock_request


@pytest.fixture
def mock_time(monkeypatch):
    mock_time = mock.Mock(return_value=FAKE_TIME)
    monkeypatch.setattr(time, 'time', mock_time)


@pytest.fixture
def src_path():
    return WaterButlerPath('/user/bin/python')


@pytest.fixture
def dest_path():
    return WaterButlerPath('/usr/bin/golang')


@pytest.fixture(scope='function')
def src_provider():
    p = test_utils.MockProvider()
    p.move.return_value = (test_utils.MockFileMetadata(), True)
    return p


@pytest.fixture(scope='function')
def dest_provider():
    p = test_utils.MockProvider()
    p.move.return_value = (test_utils.MockFileMetadata(), True)
    return p


@pytest.fixture(scope='function')
def providers(monkeypatch, src_provider, dest_provider):
    def make_provider(name=None, **kwargs):
        if name == 'src':
            return src_provider
        if name == 'dest':
            return dest_provider
        raise ValueError('Unexpected provider')
    monkeypatch.setattr(move.utils, 'make_provider', make_provider)
    return src_provider, dest_provider


@pytest.fixture
def src_bundle(src_path):
    return {
        'path': src_path,
        'provider': {
            'name': 'src',
            'auth': {},
            'settings': {},
            'credentials': {},
        }
    }


@pytest.fixture
def dest_bundle(dest_path):
    return {
        'path': dest_path,
        'provider': {
            'name': 'dest',
            'auth': {},
            'settings': {},
            'credentials': {},
        }
    }


@pytest.fixture
def bundles(src_bundle, dest_bundle):
    return src_bundle, dest_bundle


class TestMoveTask:

    def test_move_calls_move(self, event_loop, providers, bundles):
        src, dest = providers
        src_bundle, dest_bundle = bundles

        move.move(copy.deepcopy(src_bundle), copy.deepcopy(dest_bundle), '', {'auth': {}})

        assert src.move.called
        src.move.assert_called_once_with(dest, src_bundle['path'], dest_bundle['path'])

    def test_is_task(self):
        assert callable(move.move)
        assert isinstance(move.move, celery.Task)
        assert not asyncio.iscoroutine(move.move)
        assert asyncio.iscoroutinefunction(move.move.adelay)

    def test_imputes_exceptions(self, event_loop, providers, bundles, callback):
        src, dest = providers
        src_bundle, dest_bundle = bundles

        src.move.side_effect = Exception('This is a string')

        with pytest.raises(Exception):
            move.move(copy.deepcopy(src_bundle), copy.deepcopy(dest_bundle), '', {'auth': {}})

        (method, url, data), _ = callback.call_args_list[0]

        assert src.move.called
        src.move.assert_called_once_with(dest, src_bundle['path'], dest_bundle['path'])

        assert url == ''
        assert method == 'PUT'
        assert data['errors'] == ["Exception('This is a string',)"]

<<<<<<< HEAD
    def test_return_values(self, event_loop, providers, bundles, callback, src_path, dest_path):
=======
    def test__return_values(self, providers, bundles, callback, src_path, dest_path, mock_time):
>>>>>>> 495966fd
        src, dest = providers
        src_bundle, dest_bundle = bundles

        metadata = test_utils.MockFileMetadata()
        src.move.return_value = (metadata, False)

        ret1, ret2 = move.move(copy.deepcopy(src_bundle), copy.deepcopy(dest_bundle), 'Test.com', {'auth': {'user': 'name'}})

        assert (ret1, ret2) == (metadata, False)

        callback.assert_called_once_with(
            'PUT',
            'Test.com',
            {
                'errors': [],
                'action': 'move',
                'source': {
                    'path': '/' + src_path.raw_path,
                    'name': src_path.name,
                    'materialized': str(src_path),
                    'provider': src.NAME,
                },
                'destination': metadata.serialized(),
                'auth': {'user': 'name'},
                'time': FAKE_TIME + 60,
                'email': False
            }
        )

<<<<<<< HEAD
    def test_starttime_override(self, event_loop, providers, bundles, callback):
=======
    def test_starttime_override(self, providers, bundles, callback, mock_time):
>>>>>>> 495966fd
        src, dest = providers
        src_bundle, dest_bundle = bundles

        stamp = FAKE_TIME
        move.move(copy.deepcopy(src_bundle), copy.deepcopy(dest_bundle), '', {'auth': {}}, start_time=stamp-100)
        move.move(copy.deepcopy(src_bundle), copy.deepcopy(dest_bundle), '', {'auth': {}}, start_time=stamp+100)

        (_, _, data), _ = callback.call_args_list[0]

        assert data['email'] is True
        assert data['time'] == 60 + stamp

        (_, _, data), _ = callback.call_args_list[1]

        assert data['email'] is False
        assert data['time'] == 60 + stamp<|MERGE_RESOLUTION|>--- conflicted
+++ resolved
@@ -137,11 +137,7 @@
         assert method == 'PUT'
         assert data['errors'] == ["Exception('This is a string',)"]
 
-<<<<<<< HEAD
-    def test_return_values(self, event_loop, providers, bundles, callback, src_path, dest_path):
-=======
-    def test__return_values(self, providers, bundles, callback, src_path, dest_path, mock_time):
->>>>>>> 495966fd
+    def test_return_values(self, event_loop, providers, bundles, callback, src_path, dest_path, mock_time):
         src, dest = providers
         src_bundle, dest_bundle = bundles
 
@@ -171,11 +167,7 @@
             }
         )
 
-<<<<<<< HEAD
-    def test_starttime_override(self, event_loop, providers, bundles, callback):
-=======
-    def test_starttime_override(self, providers, bundles, callback, mock_time):
->>>>>>> 495966fd
+    def test_starttime_override(self, event_loop, providers, bundles, callback, mock_time):
         src, dest = providers
         src_bundle, dest_bundle = bundles
 
